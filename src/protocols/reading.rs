--- conflicted
+++ resolved
@@ -23,15 +23,8 @@
     /// Prepares the node to receive messages; failures to read from a connection's stream are penalized by a timeout
     /// defined in `Config`, while the configured fatal errors result in an immediate disconnect (in order to e.g. avoid
     /// accidentally reading "borked" messages).
-<<<<<<< HEAD
     fn enable_reading(&self) {
         let (conn_sender, mut conn_receiver) = mpsc::unbounded_channel::<ReturnableConnection>();
-=======
-    async fn enable_reading(&self) {
-        let (conn_sender, mut conn_receiver) = mpsc::channel::<ReturnableConnection>(
-            self.node().config().protocol_handler_queue_depth,
-        );
->>>>>>> f92b471d
 
         // Use a channel to know when the reading task is ready.
         let (tx_reading, rx_reading) = oneshot::channel::<()>();
