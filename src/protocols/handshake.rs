use crate::{protocols::ReturnableConnection, Connection, Pea2Pea};

use tokio::{
    sync::{mpsc, oneshot},
    task,
    time::timeout,
};
use tracing::*;

use std::{io, time::Duration};

/// Can be used to specify and enable network handshakes. Upon establishing a connection, both sides will
/// need to adhere to the specified handshake rules in order to finalize the connection and be able to send
/// or receive any messages.
#[async_trait::async_trait]
pub trait Handshake: Pea2Pea
where
    Self: Clone + Send + Sync + 'static,
{
    /// Prepares the node to perform specified network handshakes.
<<<<<<< HEAD
    fn enable_handshake(&self) {
        let (from_node_sender, mut from_node_receiver) = mpsc::unbounded_channel::<ReturnableConnection>();
=======
    async fn enable_handshake(&self) {
        let (from_node_sender, mut from_node_receiver) = mpsc::channel::<ReturnableConnection>(
            self.node().config().protocol_handler_queue_depth,
        );
>>>>>>> f92b471d

        // Use a channel to know when the handshake task is ready.
        let (tx, rx) = oneshot::channel::<()>();

        // spawn a background task dedicated to handling the handshakes
        let self_clone = self.clone();
        let handshake_task = tokio::spawn(async move {
            trace!(parent: self_clone.node().span(), "spawned the Handshake handler task");
            tx.send(()).unwrap(); // safe; the channel was just opened

            while let Some((conn, result_sender)) = from_node_receiver.recv().await {
                let addr = conn.addr;

                let node = self_clone.clone();
                task::spawn(async move {
                    debug!(parent: node.node().span(), "shaking hands with {} as the {:?}", addr, !conn.side);
                    let result = timeout(
                        Duration::from_millis(node.node().config().max_handshake_time_ms),
                        node.perform_handshake(conn),
                    )
                    .await;

                    let ret = match result {
                        Ok(Ok(conn)) => {
                            debug!(parent: node.node().span(), "successfully handshaken with {}", addr);
                            Ok(conn)
                        }
                        Ok(Err(e)) => {
                            error!(parent: node.node().span(), "handshake with {} failed: {}", addr, e);
                            Err(e)
                        }
                        Err(_) => {
                            error!(parent: node.node().span(), "handshake with {} timed out", addr);
                            Err(io::ErrorKind::TimedOut.into())
                        }
                    };

                    // return the Connection to the Node, resuming Node::adapt_stream
                    if result_sender.send(ret).is_err() {
                        unreachable!("could't return a Connection to the Node");
                    }
                });
            }
        });
        let _ = rx.await;
        self.node().tasks.lock().push(handshake_task);

        // register the HandshakeHandler with the Node
        let hdl = HandshakeHandler(from_node_sender);
        assert!(
            self.node().protocols.handshake_handler.set(hdl).is_ok(),
            "the Handshake protocol was enabled more than once!"
        );
    }

    /// Performs the handshake; temporarily assumes control of the `Connection` and returns it if the handshake is
    /// successful.
    async fn perform_handshake(&self, conn: Connection) -> io::Result<Connection>;
}

/// The handler object dedicated to the `Handshake` protocol.
pub struct HandshakeHandler(mpsc::UnboundedSender<ReturnableConnection>);

impl HandshakeHandler {
    pub(crate)  fn trigger(&self, item: ReturnableConnection) {
        if self.0.send(item).is_err() {
            unreachable!(); // protocol's task is down! can't recover
        }
    }
}<|MERGE_RESOLUTION|>--- conflicted
+++ resolved
@@ -18,15 +18,8 @@
     Self: Clone + Send + Sync + 'static,
 {
     /// Prepares the node to perform specified network handshakes.
-<<<<<<< HEAD
     fn enable_handshake(&self) {
         let (from_node_sender, mut from_node_receiver) = mpsc::unbounded_channel::<ReturnableConnection>();
-=======
-    async fn enable_handshake(&self) {
-        let (from_node_sender, mut from_node_receiver) = mpsc::channel::<ReturnableConnection>(
-            self.node().config().protocol_handler_queue_depth,
-        );
->>>>>>> f92b471d
 
         // Use a channel to know when the handshake task is ready.
         let (tx, rx) = oneshot::channel::<()>();
